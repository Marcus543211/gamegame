from dataclasses import dataclass, field

import pygame
from pygame import Rect, Vector2


def get_screen_size() -> Vector2:
    return Vector2(pygame.display.get_surface().get_size())


from rectF import RectF

@dataclass
class Camera:
<<<<<<< HEAD
    position: Vector2 = Vector2(0, 0)
    screen_size: Vector2 = Vector2(800.0, 600.0)
=======
    position: Vector2 = field(default_factory=Vector2)
    screen_size: Vector2 = field(default_factory=get_screen_size)
>>>>>>> d6a69b46
    width: float = 10

    @property
    def height(self):
        return self.width * self.screen_size.y / self.screen_size.x

    @property
    def size(self):
        return Vector2(self.width, self.height)

    @property
    def view_rect(self):
<<<<<<< HEAD
        return RectF(self.position - Vector2(self.width / 2.0, self.height / 2.0), Vector2(self.width, self.height))
    
    def inside(self, rect: RectF):
=======
        return Rect(self.position - self.size / 2, self.size / 2)

    def inside(self, rect: Rect):
>>>>>>> d6a69b46
        return self.view_rect.contains(rect)

    def pixel_to_world(self, pos: Vector2):
        x = pos.x / self.screen_size.x * self.width - self.width / 2 + self.position.x
        y = pos.y / self.screen_size.y * self.height - self.height / 2 + self.position.y
        return Vector2(x, y)

    def world_to_pixel(self, pos: Vector2):
        return (pos - self.position + self.size / 2) * self.world_to_pixel_ratio

    @property
    def pixel_to_world_ratio(self):
        return self.width / self.screen_size.x

    @property
    def world_to_pixel_ratio(self):
        return self.screen_size.x / self.width<|MERGE_RESOLUTION|>--- conflicted
+++ resolved
@@ -8,17 +8,10 @@
     return Vector2(pygame.display.get_surface().get_size())
 
 
-from rectF import RectF
-
 @dataclass
 class Camera:
-<<<<<<< HEAD
-    position: Vector2 = Vector2(0, 0)
-    screen_size: Vector2 = Vector2(800.0, 600.0)
-=======
     position: Vector2 = field(default_factory=Vector2)
     screen_size: Vector2 = field(default_factory=get_screen_size)
->>>>>>> d6a69b46
     width: float = 10
 
     @property
@@ -31,15 +24,9 @@
 
     @property
     def view_rect(self):
-<<<<<<< HEAD
-        return RectF(self.position - Vector2(self.width / 2.0, self.height / 2.0), Vector2(self.width, self.height))
-    
-    def inside(self, rect: RectF):
-=======
         return Rect(self.position - self.size / 2, self.size / 2)
 
     def inside(self, rect: Rect):
->>>>>>> d6a69b46
         return self.view_rect.contains(rect)
 
     def pixel_to_world(self, pos: Vector2):
