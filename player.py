from dataclasses import dataclass, field

import pygame
from pygame import Vector2, Rect

<<<<<<< HEAD
from dataclasses import dataclass, field
from rectF import RectF
=======
>>>>>>> d6a69b46

@dataclass
class Player:
    acceleration: Vector2 = field(default_factory=Vector2)
    velocity: Vector2 = field(default_factory=Vector2)
    position: Vector2 = field(default_factory=Vector2)
    force: float = 3
    drag: float = 0.006
    radius: float = 0.5
    #static_drag: float = 0.75

    def __post_init__(self):
        self.debug = False
        self.font = pygame.font.SysFont('MS UI Gothic', 20)
        self.last_acceleration = Vector2(0, 0)

    def update(self, pressed_keys, deltatime):
        self.input(pressed_keys)
        self.physics(deltatime)

    def input_vector(self, pressed_keys):
        direction = Vector2(0, 0)
        if pygame.K_w in pressed_keys:
            direction -= Vector2(0, 1)
        if pygame.K_a in pressed_keys:
            direction -= Vector2(1, 0)
        if pygame.K_s in pressed_keys:
            direction += Vector2(0, 1)
        if pygame.K_d in pressed_keys:
            direction += Vector2(1, 0)

        if direction.length() != 0:
            return direction.normalize()
        else:
            return Vector2(0, 0)

    def input(self, keys):
        self.acceleration += self.input_vector(keys) * self.force

    def physics(self, deltatime):
        # Drag
        drag_force = self.velocity.length() ** 2 * self.drag
        if self.velocity.length() != 0:
            self.acceleration -= self.velocity.normalize() * drag_force

        # Acceleration, velocity and position
        self.velocity += self.acceleration * deltatime
        self.position += self.velocity * deltatime

        # Reset acceleration
        self.last_acceleration = self.acceleration
        self.acceleration = Vector2(0, 0)

    @property
    def bounding_box(self):
<<<<<<< HEAD
        bottom_left = Vector2(self.position.x - self.radius, self.position.y - self.radius)
        return RectF(bottom_left, Vector2(2 * self.radius, 2 * self.radius))

    def draw(self, scene):
        print(scene.camera.world_to_pixel(self.position))
        if (scene.camera.inside(self.bounding_box)):
            pygame.draw.circle(scene.screen, (255, 0, 0), scene.camera.world_to_pixel(self.position), self.radius * scene.camera.world_to_pixel_ratio)
=======
        bottom_left = self.position - Vector2(self.radius)
        return Rect(bottom_left, Vector2(2 * self.radius))

    def draw(self, scene):
        pygame.draw.circle(scene.screen, (255, 0, 0),
                           scene.camera.world_to_pixel(self.position),
                           self.radius * scene.camera.world_to_pixel_ratio)
>>>>>>> d6a69b46

        if self.debug:
            scene.screen.blit(self.font.render(
                f"Position: {self.position}", False, (0, 0, 0)), (10, 0))
            scene.screen.blit(self.font.render(
                f"Velocity: {self.velocity}", False, (0, 0, 0)), (10, 20))
            scene.screen.blit(self.font.render(
                f"Acceleration: {self.last_acceleration}", False, (0, 0, 0)), (10, 40))
            scene.screen.blit(self.font.render(
                f"World position: {scene.camera.world_to_pixel(self.position)}", False, (0, 0, 0)), (10, 60))<|MERGE_RESOLUTION|>--- conflicted
+++ resolved
@@ -3,11 +3,6 @@
 import pygame
 from pygame import Vector2, Rect
 
-<<<<<<< HEAD
-from dataclasses import dataclass, field
-from rectF import RectF
-=======
->>>>>>> d6a69b46
 
 @dataclass
 class Player:
@@ -16,11 +11,11 @@
     position: Vector2 = field(default_factory=Vector2)
     force: float = 3
     drag: float = 0.006
-    radius: float = 0.5
+    radius: float = 0.25
     #static_drag: float = 0.75
 
     def __post_init__(self):
-        self.debug = False
+        self.debug = True
         self.font = pygame.font.SysFont('MS UI Gothic', 20)
         self.last_acceleration = Vector2(0, 0)
 
@@ -63,15 +58,6 @@
 
     @property
     def bounding_box(self):
-<<<<<<< HEAD
-        bottom_left = Vector2(self.position.x - self.radius, self.position.y - self.radius)
-        return RectF(bottom_left, Vector2(2 * self.radius, 2 * self.radius))
-
-    def draw(self, scene):
-        print(scene.camera.world_to_pixel(self.position))
-        if (scene.camera.inside(self.bounding_box)):
-            pygame.draw.circle(scene.screen, (255, 0, 0), scene.camera.world_to_pixel(self.position), self.radius * scene.camera.world_to_pixel_ratio)
-=======
         bottom_left = self.position - Vector2(self.radius)
         return Rect(bottom_left, Vector2(2 * self.radius))
 
@@ -79,7 +65,6 @@
         pygame.draw.circle(scene.screen, (255, 0, 0),
                            scene.camera.world_to_pixel(self.position),
                            self.radius * scene.camera.world_to_pixel_ratio)
->>>>>>> d6a69b46
 
         if self.debug:
             scene.screen.blit(self.font.render(
